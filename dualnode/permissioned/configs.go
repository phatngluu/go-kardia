/*
 *  Copyright 2018 KardiaChain
 *  This file is part of the go-kardia library.
 *
 *  The go-kardia library is free software: you can redistribute it and/or modify
 *  it under the terms of the GNU Lesser General Public License as published by
 *  the Free Software Foundation, either version 3 of the License, or
 *  (at your option) any later version.
 *
 *  The go-kardia library is distributed in the hope that it will be useful,
 *  but WITHOUT ANY WARRANTY; without even the implied warranty of
 *  MERCHANTABILITY or FITNESS FOR A PARTICULAR PURPOSE. See the
 *  GNU Lesser General Public License for more details.
 *
 *  You should have received a copy of the GNU Lesser General Public License
 *  along with the go-kardia library. If not, see <http://www.gnu.org/licenses/>.
 */

package permissioned

import (
	"fmt"
	"os"
	"path/filepath"
	"strconv"
	"strings"

	"github.com/kardiachain/go-kardiamain/configs"
	"github.com/kardiachain/go-kardiamain/dev"
	"github.com/kardiachain/go-kardiamain/kai/storage"
	"github.com/kardiachain/go-kardiamain/mainchain/genesis"
	"github.com/kardiachain/go-kardiamain/mainchain/tx_pool"
	"github.com/kardiachain/go-kardiamain/node"
)

const (
	DefaultHTTPPort   = 8000
	DefaultListenAddr = ":5000"
	MainChainDataDir  = "privatechain"
	DefaultDbCache    = 16 // 16MB memory allocated for leveldb cache, for each chains
	DefaultDbHandles  = 32 // 32 file handlers allocated for leveldb, for each chains
	privateNetworkId  = 110
)

type Config struct {
	Proposal          int
	Name              *string
	NetworkId         *uint64
	DataDir           *string
	HTTPPort          *int
	HTTPModules       []string
	HTTPVirtualHosts  []string
	HTTPCors          []string
	ListenAddr        *string
	ChainDataDir      *string
	DbCache           *int
	DbHandles         *int
	ValidatorsIndices *string
	ServiceName       *string
	ChainID           *uint64
	ClearData         bool
}

var DefaultConfig = node.Config{
<<<<<<< HEAD
	// todo: Uncomment and update config when we support dual node
	//DataDir:          node.DefaultDataDir(),
=======
	DataDir:          configs.DefaultDataDir(),
>>>>>>> 6b2bec4f
	HTTPPort:         DefaultHTTPPort,
	HTTPModules:      []string{"node", "kai", "tx", "account"},
	HTTPVirtualHosts: []string{"0.0.0.0", "localhost"},
	HTTPCors:         []string{"*"},
<<<<<<< HEAD
	// todo: uncomment update config when we support dual node
	//P2P: p2p.Config{
	//	ListenAddr: DefaultListenAddr,
	//	MaxPeers:   25,
	//},
=======
	P2P:              configs.DefaultP2PConfig(),
>>>>>>> 6b2bec4f
	MainChainConfig: node.MainChainConfig{
		NetworkId: privateNetworkId,
		DBInfo:    storage.NewLevelDbInfo(MainChainDataDir, DefaultDbCache, DefaultDbHandles),
		AcceptTxs: 1, // 1 is to allow new transactions, 0 is not
		IsPrivate: true,
		IsZeroFee: true,
		Genesis:   genesis.DefaulTestnetFullGenesisBlock(configs.GenesisAccounts, configs.GenesisContracts),
	},
}

func SetUp(config *Config) (nodeConfig *node.Config, err error) {
	nodeConfig = &DefaultConfig
	if config == nil {
		return nodeConfig, nil
	}
	if config.DataDir != nil {
		nodeConfig.DataDir = *config.DataDir
	}
<<<<<<< HEAD
	// todo: uncomment update config when we support dual node
	//if config.ListenAddr != nil {
	//	nodeConfig.P2P.ListenAddr = *config.ListenAddr
	//}
=======
>>>>>>> 6b2bec4f

	if config.ChainDataDir != nil && config.DbCache != nil && config.DbHandles != nil {
		nodeConfig.MainChainConfig.DBInfo = storage.NewLevelDbInfo(*config.ChainDataDir, *config.DbCache, *config.DbHandles)
	}

	if config.HTTPPort != nil {
		nodeConfig.HTTPPort = *config.HTTPPort
	}
	if config.HTTPModules != nil {
		nodeConfig.HTTPModules = config.HTTPModules
	}
	if config.HTTPVirtualHosts != nil {
		nodeConfig.HTTPVirtualHosts = config.HTTPVirtualHosts
	}
	if config.HTTPCors != nil {
		nodeConfig.HTTPCors = config.HTTPCors
	}
	if config.NetworkId != nil && *config.NetworkId > 0 {
		nodeConfig.MainChainConfig.NetworkId = *config.NetworkId
	}
	if config.ServiceName != nil {
		nodeConfig.MainChainConfig.ServiceName = *config.ServiceName
	}
	if config.ChainID != nil {
		nodeConfig.MainChainConfig.ChainId = *config.ChainID
	}

	// Check config.Name
	if config.Name == nil || len(*config.Name) == 0 {
		return nil, fmt.Errorf("node name must not be empty")
	}
	nodeConfig.Name = *config.Name

	index, err := node.GetNodeIndex(*config.Name)
	if err != nil {
		return nil, fmt.Errorf("node name must be formatted as \"\\c*\\d{1,2}\"")
	}
	nodeIndex := index - 1

	// Get NodeMetadata
	nodeConfig.NodeMetadata, _ = dev.GetNodeMetadataByIndex(nodeIndex)

	nodeDir := filepath.Join(nodeConfig.DataDir, nodeConfig.Name)
	if config.ClearData {
		err := removeDirContents(nodeDir)
		if err != nil {
			return nil, fmt.Errorf("cannot remove contents in dir %v / %v", nodeDir, err)
		}
	}

	nodeConfig.MainChainConfig.TxPool = *tx_pool.GetDefaultTxPoolConfig(nodeDir)
	return nodeConfig, nil
}

// getIntArray converts string array to int array
func getIntArray(valIndex string) ([]int, error) {
	valIndexArray := strings.Split(valIndex, ",")
	var a []int

	// keys - hashmap used to check duplicate inputs
	keys := make(map[string]bool)
	for _, stringVal := range valIndexArray {
		// if input is not seen yet
		if _, seen := keys[stringVal]; !seen {
			keys[stringVal] = true
			intVal, err := strconv.Atoi(stringVal)
			if err != nil {
				return nil, fmt.Errorf("failed to convert string to int: %v", err)
			}
			a = append(a, intVal-1)
		}
	}
	return a, nil
}

// removeDirContents deletes old local node directory
func removeDirContents(dir string) error {
	_, err := os.Stat(dir)
	if err != nil {
		if os.IsNotExist(err) {
			return nil
		} else {
			return err
		}
	}
	d, err := os.Open(dir)
	if err != nil {
		return err
	}
	defer d.Close()
	names, err := d.Readdirnames(-1)
	if err != nil {
		return err
	}
	for _, name := range names {
		err = os.RemoveAll(filepath.Join(dir, name))
		if err != nil {
			return err
		}
	}

	return nil
}<|MERGE_RESOLUTION|>--- conflicted
+++ resolved
@@ -62,25 +62,17 @@
 }
 
 var DefaultConfig = node.Config{
-<<<<<<< HEAD
 	// todo: Uncomment and update config when we support dual node
 	//DataDir:          node.DefaultDataDir(),
-=======
-	DataDir:          configs.DefaultDataDir(),
->>>>>>> 6b2bec4f
 	HTTPPort:         DefaultHTTPPort,
 	HTTPModules:      []string{"node", "kai", "tx", "account"},
 	HTTPVirtualHosts: []string{"0.0.0.0", "localhost"},
 	HTTPCors:         []string{"*"},
-<<<<<<< HEAD
 	// todo: uncomment update config when we support dual node
 	//P2P: p2p.Config{
 	//	ListenAddr: DefaultListenAddr,
 	//	MaxPeers:   25,
 	//},
-=======
-	P2P:              configs.DefaultP2PConfig(),
->>>>>>> 6b2bec4f
 	MainChainConfig: node.MainChainConfig{
 		NetworkId: privateNetworkId,
 		DBInfo:    storage.NewLevelDbInfo(MainChainDataDir, DefaultDbCache, DefaultDbHandles),
@@ -99,13 +91,10 @@
 	if config.DataDir != nil {
 		nodeConfig.DataDir = *config.DataDir
 	}
-<<<<<<< HEAD
 	// todo: uncomment update config when we support dual node
 	//if config.ListenAddr != nil {
 	//	nodeConfig.P2P.ListenAddr = *config.ListenAddr
 	//}
-=======
->>>>>>> 6b2bec4f
 
 	if config.ChainDataDir != nil && config.DbCache != nil && config.DbHandles != nil {
 		nodeConfig.MainChainConfig.DBInfo = storage.NewLevelDbInfo(*config.ChainDataDir, *config.DbCache, *config.DbHandles)

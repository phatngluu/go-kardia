--- conflicted
+++ resolved
@@ -6,11 +6,8 @@
 	kaidb "github.com/kardiachain/go-kardia/database"
 	"github.com/kardiachain/go-kardia/log"
 	"github.com/kardiachain/go-kardia/p2p"
-<<<<<<< HEAD
+	"github.com/kardiachain/go-kardia/params"
 	"github.com/kardiachain/go-kardia/node"
-=======
-	"github.com/kardiachain/go-kardia/params"
->>>>>>> 49b0738c
 )
 
 const DefaultNetworkID = 100
@@ -47,16 +44,12 @@
 
 // New creates a new Kardia object (including the
 // initialisation of the common Kardia object)
-<<<<<<< HEAD
 func newKardia(config *Config) (*Kardia, error) {
-=======
-func New(config *Config) (*Kardia, error) {
 	// TODO(huny): Create proper chain database
 	chainDb, err := kaidb.NewLDBDatabase("chaindata", 16, 16)
 	if err != nil {
 		return nil, err
 	}
->>>>>>> 49b0738c
 
 	chainConfig, _, genesisErr := core.SetupGenesisBlock(chainDb, config.Genesis)
 	if genesisErr != nil {

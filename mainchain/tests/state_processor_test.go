/*
 *  Copyright 2018 KardiaChain
 *  This file is part of the go-kardia library.
 *
 *  The go-kardia library is free software: you can redistribute it and/or modify
 *  it under the terms of the GNU Lesser General Public License as published by
 *  the Free Software Foundation, either version 3 of the License, or
 *  (at your option) any later version.
 *
 *  The go-kardia library is distributed in the hope that it will be useful,
 *  but WITHOUT ANY WARRANTY; without even the implied warranty of
 *  MERCHANTABILITY or FITNESS FOR A PARTICULAR PURPOSE. See the
 *  GNU Lesser General Public License for more details.
 *
 *  You should have received a copy of the GNU Lesser General Public License
 *  along with the go-kardia library. If not, see <http://www.gnu.org/licenses/>.
 */

package tests

import (
	"errors"
	"fmt"
	"math"
	"math/big"
	"strings"
	"testing"

	"github.com/kardiachain/go-kardiamain/configs"
	"github.com/kardiachain/go-kardiamain/kai/kaidb/memorydb"
	"github.com/kardiachain/go-kardiamain/kai/storage/kvstore"
	"github.com/kardiachain/go-kardiamain/kvm"
	"github.com/kardiachain/go-kardiamain/lib/abi"
	"github.com/kardiachain/go-kardiamain/lib/common"
	"github.com/kardiachain/go-kardiamain/lib/log"
	"github.com/kardiachain/go-kardiamain/mainchain/blockchain"
	"github.com/kardiachain/go-kardiamain/mainchain/genesis"
	vm "github.com/kardiachain/go-kardiamain/mainchain/kvm"
	"github.com/kardiachain/go-kardiamain/types"
)

// GenesisAccounts are used to initialized accounts in genesis block
var initValue = genesis.ToCell(int64(math.Pow10(6)))
var genesisAccounts = map[string]*big.Int{
	"0xc1fe56E3F58D3244F606306611a5d10c8333f1f6": initValue,
	"0x7cefC13B6E2aedEeDFB7Cb6c32457240746BAEe5": initValue,
}

// The following abiInterface and contractCode are generated from 'Counter' smartcontract:
/*
- counter.sol:
	pragma solidity ^0.4.24;
	contract Counter {
    	uint8 count;
    	function set(uint8 x) public {
        	count = x;
    	}
    	function get() public view returns (uint8) {
        	return count;
    	}
	}

- compiler: remix: 0.4.24+commit.e67f0147.Emscripten.clang
*/
var (
	abiInterface = `[
  {
    "constant": false,
    "inputs": [
      {
        "name": "x",
        "type": "uint8"
      }
    ],
    "name": "set",
    "outputs": [],
    "payable": false,
    "stateMutability": "nonpayable",
    "type": "function"
  },
  {
    "constant": true,
    "inputs": [],
    "name": "get",
    "outputs": [
      {
        "name": "",
        "type": "uint8"
      }
    ],
    "payable": false,
    "stateMutability": "view",
    "type": "function"
  }
]`
	contractCode = common.Hex2Bytes("608060405234801561001057600080fd5b5060da8061001f6000396000f30060806040526004361060485763ffffffff7c010000000000000000000000000000000000000000000000000000000060003504166324b8ba5f8114604d5780636d4ce63c146067575b600080fd5b348015605857600080fd5b50606560ff60043516608f565b005b348015607257600080fd5b50607960a5565b6040805160ff9092168252519081900360200190f35b6000805460ff191660ff92909216919091179055565b60005460ff16905600a165627a7a723058206cc1a54f543612d04d3f16b0bbb49e9ded9ccf6d47f7789fe3577260346ed44d0029")
	address      = common.HexToAddress("0xc1fe56E3F58D3244F606306611a5d10c8333f1f6")
)

func execute(bc *blockchain.BlockChain, msg types.Message) ([]byte, error) {

	// Get stateDb
	stateDb, err := bc.State()
	if err != nil {
		return nil, err
	}

	// Get balance of address
	originBalance := stateDb.GetBalance(address)
	gasPool := new(types.GasPool).AddGas(bc.CurrentBlock().Header().GasLimit)

	// Create a new context to be used in the KVM environment
	context := vm.NewKVMContext(msg, bc.CurrentBlock().Header(), bc)
	vmenv := kvm.NewKVM(context, stateDb, kvm.Config{
		IsZeroFee: true,
	})

	ret, usedGas, failed, err := blockchain.NewStateTransition(vmenv, msg, gasPool).TransitionDb()
	if err != nil {
		return nil, fmt.Errorf("%v", err)
	}
	if failed {
		return nil, errors.New("transaction failed")
	}
	if usedGas != 0 {
		return nil, errors.New("usedGas must be zero")
	}

	balance := stateDb.GetBalance(address)
	if originBalance.Cmp(balance) != 0 {
		return nil, errors.New("originBalance should equal to balance")
	}

	return ret, nil
}

func executeWithFee(bc *blockchain.BlockChain, msg types.Message) ([]byte, error) {

	// Get stateDb
	stateDb, err := bc.State()
	if err != nil {
		return nil, err
	}

	// Get balance of address
	originBalance := stateDb.GetBalance(address)
	gasPool := new(types.GasPool).AddGas(bc.CurrentBlock().Header().GasLimit)

	// Create a new context to be used in the KVM environment
	context := vm.NewKVMContext(msg, bc.CurrentBlock().Header(), bc)
	vmenv := kvm.NewKVM(context, stateDb, kvm.Config{
		IsZeroFee: false,
	})

	ret, usedGas, failed, err := blockchain.NewStateTransition(vmenv, msg, gasPool).TransitionDb()
	if err != nil {
		return nil, fmt.Errorf("%v", err)
	}
	if failed {
		return nil, errors.New("transaction failed")
	}
	if usedGas == 0 {
		return nil, errors.New("usedGas must not be zero")
	}

	balance := stateDb.GetBalance(address)
	if originBalance.Cmp(balance) == 0 {
		return nil, errors.New("originBalance should not equal to balance")
	}

	return ret, nil
}

func TestStateTransition_TransitionDb_noFee(t *testing.T) {

	// Start setting up blockchain
	blockDB := memorydb.New()
	storeDB := kvstore.NewStoreDB(blockDB)
	g := genesis.DefaulTestnetFullGenesisBlock(genesisAccounts, map[string]string{})
	address := common.HexToAddress("0xc1fe56E3F58D3244F606306611a5d10c8333f1f6")

<<<<<<< HEAD
	chainConfig, _, genesisErr := genesis.SetupGenesisBlock(log.New(), storeDB, g, nil)
=======
	chainConfig, _, genesisErr := genesis.SetupGenesisBlock(log.New(), storeDB, g, &configs.BaseAccount{
		Address:    address,
		PrivateKey: *privateKey,
	})
>>>>>>> 7bb34586
	if genesisErr != nil {
		t.Fatal(genesisErr)
	}

	bc, err := blockchain.NewBlockChain(log.New(), storeDB, chainConfig, false)
	if err != nil {
		t.Fatal(err)
	}

	// Create new contract message
	msg := types.NewMessage(
		address,
		nil,
		3,
		big.NewInt(0),
		150000,
		big.NewInt(100),
		contractCode,
		true,
	)

	// Create contract without fee
	result, err := execute(bc, msg)
	if err != nil {
		t.Fatal(err)
	}

	// Get contractAddress from []byte
	contractAddress := common.BytesToAddress(result)

	// Call set function
	definition, err := abi.JSON(strings.NewReader(abiInterface))
	if err != nil {
		t.Fatal(err)
	}

	// Set 1 to counter
	set, err := definition.Pack("set", uint8(1))
	if err != nil {
		t.Fatal(err)
	}

	// Create call set function message
	msg = types.NewMessage(
		address,
		&contractAddress,
		3,
		big.NewInt(0),
		150000,
		big.NewInt(100),
		set,
		true,
	)

	// Execute the message
	if _, err := execute(bc, msg); err != nil {
		t.Fatal(err)
	}
}

func TestStateTransition_TransitionDb_withFee(t *testing.T) {
	// Start setting up blockchain
	blockDB := memorydb.New()
	storeDB := kvstore.NewStoreDB(blockDB)
	g := genesis.DefaulTestnetFullGenesisBlock(genesisAccounts, map[string]string{})
	address := common.HexToAddress("0xc1fe56E3F58D3244F606306611a5d10c8333f1f6")

<<<<<<< HEAD
	chainConfig, _, genesisErr := genesis.SetupGenesisBlock(log.New(), storeDB, g, nil)
=======
	chainConfig, _, genesisErr := genesis.SetupGenesisBlock(log.New(), storeDB, g, &configs.BaseAccount{
		Address:    address,
		PrivateKey: *privateKey,
	})
>>>>>>> 7bb34586
	if genesisErr != nil {
		t.Fatal(genesisErr)
	}

	bc, err := blockchain.NewBlockChain(log.New(), storeDB, chainConfig, false)
	if err != nil {
		t.Fatal(err)
	}

	// Create new contract message
	msg := types.NewMessage(
		address,
		nil,
		3,
		big.NewInt(0),
		150000,
		big.NewInt(100),
		contractCode,
		true,
	)

	// Create contract with fee
	result, err := executeWithFee(bc, msg)
	if err != nil {
		t.Fatal(err)
	}

	// Get contractAddress from []byte
	contractAddress := common.BytesToAddress(result)

	// Call set function
	definition, err := abi.JSON(strings.NewReader(abiInterface))
	if err != nil {
		t.Fatal(err)
	}

	// Set 1 to counter
	set, err := definition.Pack("set", uint8(1))
	if err != nil {
		t.Fatal(err)
	}

	// Create call set function message
	msg = types.NewMessage(
		address,
		&contractAddress,
		3,
		big.NewInt(0),
		150000,
		big.NewInt(100),
		set,
		true,
	)

	// Execute the message
	if _, err := executeWithFee(bc, msg); err != nil {
		t.Fatal(err)
	}
}<|MERGE_RESOLUTION|>--- conflicted
+++ resolved
@@ -179,14 +179,7 @@
 	g := genesis.DefaulTestnetFullGenesisBlock(genesisAccounts, map[string]string{})
 	address := common.HexToAddress("0xc1fe56E3F58D3244F606306611a5d10c8333f1f6")
 
-<<<<<<< HEAD
 	chainConfig, _, genesisErr := genesis.SetupGenesisBlock(log.New(), storeDB, g, nil)
-=======
-	chainConfig, _, genesisErr := genesis.SetupGenesisBlock(log.New(), storeDB, g, &configs.BaseAccount{
-		Address:    address,
-		PrivateKey: *privateKey,
-	})
->>>>>>> 7bb34586
 	if genesisErr != nil {
 		t.Fatal(genesisErr)
 	}
@@ -254,14 +247,7 @@
 	g := genesis.DefaulTestnetFullGenesisBlock(genesisAccounts, map[string]string{})
 	address := common.HexToAddress("0xc1fe56E3F58D3244F606306611a5d10c8333f1f6")
 
-<<<<<<< HEAD
 	chainConfig, _, genesisErr := genesis.SetupGenesisBlock(log.New(), storeDB, g, nil)
-=======
-	chainConfig, _, genesisErr := genesis.SetupGenesisBlock(log.New(), storeDB, g, &configs.BaseAccount{
-		Address:    address,
-		PrivateKey: *privateKey,
-	})
->>>>>>> 7bb34586
 	if genesisErr != nil {
 		t.Fatal(genesisErr)
 	}

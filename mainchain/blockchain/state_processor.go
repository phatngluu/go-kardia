--- conflicted
+++ resolved
@@ -92,12 +92,8 @@
 	txContext := NewKVMTxContext(msg)
 	// Create a new environment which holds all relevant information
 	// about the transaction and calling mechanisms.
-<<<<<<< HEAD
-	vmenv := kvm.NewKVM(context, statedb, config, cfg)
-=======
 	vmenv := kvm.NewKVM(context, txContext, statedb, configs.MainnetChainConfig, cfg)
 	vmenv.Reset(txContext, statedb)
->>>>>>> 556d70b6
 	// Apply the transaction to the current state (included in the env)
 	result, err := ApplyMessage(vmenv, msg, gp)
 	if err != nil {

/*
 *  Copyright 2018 KardiaChain
 *  This file is part of the go-kardia library.
 *
 *  The go-kardia library is free software: you can redistribute it and/or modify
 *  it under the terms of the GNU Lesser General Public License as published by
 *  the Free Software Foundation, either version 3 of the License, or
 *  (at your option) any later version.
 *
 *  The go-kardia library is distributed in the hope that it will be useful,
 *  but WITHOUT ANY WARRANTY; without even the implied warranty of
 *  MERCHANTABILITY or FITNESS FOR A PARTICULAR PURPOSE. See the
 *  GNU Lesser General Public License for more details.
 *
 *  You should have received a copy of the GNU Lesser General Public License
 *  along with the go-kardia library. If not, see <http://www.gnu.org/licenses/>.
 */

package kvm

import (
	"math/big"
	"sync/atomic"
	"time"

	"github.com/holiman/uint256"

	"github.com/kardiachain/go-kardia/configs"
	"github.com/kardiachain/go-kardia/lib/common"
	"github.com/kardiachain/go-kardia/lib/crypto"
	"github.com/kardiachain/go-kardia/types"
)

// emptyCodeHash is used by create to ensure deployment is disallowed to already
// deployed contract addresses (relevant after the account abstraction).
var emptyCodeHash = crypto.Keccak256Hash(nil)

type (
	// CanTransferFunc is the signature of a transfer guard function
	CanTransferFunc func(StateDB, common.Address, *big.Int) bool
	// TransferFunc is the signature of a transfer function
	TransferFunc func(StateDB, common.Address, common.Address, *big.Int)
	// GetHashFunc returns the nth block hash in the blockchain
	// and is used by the BLOCKHASH KVM op code.
	GetHashFunc func(uint64) common.Hash
)

func (kvm *KVM) precompile(addr common.Address) (PrecompiledContract, bool) {
	var precompiles map[common.Address]PrecompiledContract
	precompiles = PrecompiledContractsV0
	p, ok := precompiles[addr]
	return p, ok
}

// run runs the given contract and takes care of running precompiles with a fallback to the byte code interpreter.
func run(kvm *KVM, contract *Contract, input []byte, readOnly bool) ([]byte, error) {
	if kvm.interpreter.CanRun(contract.Code) {
		return kvm.interpreter.Run(contract, input, readOnly)
	}

	return nil, ErrInterpreterNotCompatible
}

// BlockContext provides the KVM with auxiliary information. Once provided
// it shouldn't be modified.
type BlockContext struct {
	// CanTransfer returns whether the account contains
	// sufficient kai to transfer the value
	CanTransfer CanTransferFunc
	// Transfer transfers kai from one account to the other
	Transfer TransferFunc
	// GetHash returns the hash corresponding to n
	GetHash GetHashFunc

	// Block information
	Coinbase    common.Address // Provides information for COINBASE
	GasLimit    uint64         // Provides information for GASLIMIT
	BlockHeight *big.Int       // Provides information for HEIGHT
	Time        *big.Int       // Provides information for TIME
}

// TxContext provides the KVM with information about a transaction.
// All fields can change between transactions.
type TxContext struct {
	// Message information
	Origin   common.Address // Provides information for ORIGIN
	GasPrice *big.Int       // Provides information for GASPRICE
}

// KVM is the Kardia Virtual Machine base object and provides
// the necessary tools to run a contract on the given state with
// the provided context. It should be noted that any error
// generated through any of the calls should be considered a
// revert-state-and-consume-all-gas operation, no checks on
// specific errors should ever be performed. The interpreter makes
// sure that any errors generated are to be considered faulty code.
//
// The KVM should never be reused and is not thread safe.
type KVM struct {
	// BlockContext provides auxiliary blockchain related information
	BlockContext
	TxContext
	// StateDB gives access to the underlying state
	StateDB StateDB
	// Depth is the current call stack
	depth int

	// chainConfig contains information about the current chain
	chainConfig *configs.ChainConfig
	// virtual machine configuration options used to initialise the
	// kvm.
	vmConfig Config
	// global (to this context) ethereum virtual machine
	// used throughout the execution of the tx.
	interpreter *Interpreter
	// abort is used to abort the KVM calling operations
	// NOTE: must be set atomically
	abort int32
	// callGasTemp holds the gas available for the current call. This is needed because the
	// available gas is calculated in gasCall* according to the 63/64 rule and later
	// applied in opCall*.
	callGasTemp uint64
}

// NewKVM returns a new KVM. The returned KVM is not thread safe and should
// only ever be used *once*.
<<<<<<< HEAD
func NewKVM(ctx Context, statedb StateDB, chainConfig *configs.ChainConfig, vmConfig Config) *KVM {
	kvm := &KVM{
		Context:     ctx,
		StateDB:     statedb,
		vmConfig:    vmConfig,
		chainConfig: chainConfig,
=======
func NewKVM(ctx BlockContext, txCtx TxContext, statedb StateDB, chainConfig *configs.ChainConfig, vmConfig Config) *KVM {
	kvm := &KVM{
		BlockContext: ctx,
		TxContext:    txCtx,
		StateDB:      statedb,
		vmConfig:     vmConfig,
		chainConfig:  chainConfig,
>>>>>>> 556d70b6
	}
	kvm.interpreter = NewInterpreter(kvm, vmConfig)

	return kvm
}

// Reset resets the KVM with a new transaction context.Reset
// This is not threadsafe and should only be done very cautiously.
func (kvm *KVM) Reset(txCtx TxContext, statedb StateDB) {
	kvm.TxContext = txCtx
	kvm.StateDB = statedb
}

// Cancel cancels any running KVM operation. This may be called concurrently and
// it's safe to be called multiple times.
func (kvm *KVM) Cancel() {
	atomic.StoreInt32(&kvm.abort, 1)
}

// Cancelled returns true if Cancel has been called
func (kvm *KVM) Cancelled() bool {
	return atomic.LoadInt32(&kvm.abort) == 1
}

// Interpreter returns the current interpreter
func (kvm *KVM) Interpreter() *Interpreter {
	return kvm.interpreter
}

// GetVmConfig returns kvm's config
func (kvm *KVM) GetVmConfig() Config {
	return kvm.vmConfig
}

// Call executes the contract associated with the addr with the given input as
// parameters. It also handles any necessary value transfer required and takes
// the necessary steps to create accounts and reverses the state in case of an
// execution error or failed value transfer.
func (kvm *KVM) Call(caller ContractRef, addr common.Address, input []byte, gas uint64, value *big.Int) (ret []byte, leftOverGas uint64, err error) {
	if kvm.vmConfig.NoRecursion && kvm.depth > 0 {
		return nil, gas, nil
	}

	// Fail if we're trying to execute above the call depth limit
	if kvm.depth > int(configs.CallCreateDepth) {
		return nil, gas, ErrDepth
	}
	// Fail if we're trying to transfer more than the available balance
	if value.Sign() != 0 && !kvm.BlockContext.CanTransfer(kvm.StateDB, caller.Address(), value) {
		return nil, gas, ErrInsufficientBalance
	}

	snapshot := kvm.StateDB.Snapshot()
	p, isPrecompile := kvm.precompile(addr)

	if !kvm.StateDB.Exist(addr) {
		if !isPrecompile && value.Sign() == 0 {
			// Calling a non existing account, don't do anything, but ping the tracer
			if kvm.vmConfig.Debug {
				if kvm.depth == 0 {
					kvm.vmConfig.Tracer.CaptureStart(kvm, caller.Address(), addr, false, input, gas, value)
					kvm.vmConfig.Tracer.CaptureEnd(ret, 0, 0, nil)
				} else {
					kvm.vmConfig.Tracer.CaptureEnter(CALL, caller.Address(), addr, input, gas, value)
					kvm.vmConfig.Tracer.CaptureExit(ret, 0, nil)
				}
			}
			return nil, gas, nil
		}
		kvm.StateDB.CreateAccount(addr)
	}
	kvm.Transfer(kvm.StateDB, caller.Address(), addr, value)

	// Capture the tracer start/end events in debug mode
	if kvm.vmConfig.Debug {
		if kvm.depth == 0 {
			kvm.vmConfig.Tracer.CaptureStart(kvm, caller.Address(), addr, false, input, gas, value)
			defer func(startGas uint64, startTime time.Time) { // Lazy evaluation of the parameters
				kvm.vmConfig.Tracer.CaptureEnd(ret, startGas-gas, time.Since(startTime), err)
			}(gas, time.Now())
		} else {
			// Handle tracer events for entering and exiting a call frame
			kvm.vmConfig.Tracer.CaptureEnter(CALL, caller.Address(), addr, input, gas, value)
			defer func(startGas uint64) {
				kvm.vmConfig.Tracer.CaptureExit(ret, startGas-gas, err)
			}(gas)
		}
	}

	if isPrecompile {
		ret, gas, err = RunPrecompiledContract(p, input, gas)
	} else {
		// Initialise a new contract and set the code that is to be used by the KVM.
		// The contract is a scoped environment for this execution context only.
		code := kvm.StateDB.GetCode(addr)
		if len(code) == 0 {
			ret, err = nil, nil // gas is unchanged
		} else {
			addrCopy := addr
			// If the account has no code, we can abort here
			// The depth-check is already done, and precompiles handled above
			contract := NewContract(caller, AccountRef(addrCopy), value, gas)
			contract.SetCallCode(&addrCopy, kvm.StateDB.GetCodeHash(addrCopy), code)
			ret, err = run(kvm, contract, input, false)
			gas = contract.Gas
		}
	}
	// When an error was returned by the KVM or when setting the creation code
	// above we revert to the snapshot and consume any gas remaining. Additionally
	// when we're in homestead this also counts for code storage gas errors.
	if err != nil {
		kvm.StateDB.RevertToSnapshot(snapshot)
		if err != ErrExecutionReverted {
			gas = 0
		}
		// TODO: consider clearing up unused snapshots:
		//} else {
		//	kvm.StateDB.DiscardSnapshot(snapshot)
	}
	return ret, gas, err
}

// CallCode executes the contract associated with the addr with the given input
// as parameters. It also handles any necessary value transfer required and takes
// the necessary steps to create accounts and reverses the state in case of an
// execution error or failed value transfer.
//
// CallCode differs from Call in the sense that it executes the given address'
// code with the caller as context.
func (kvm *KVM) CallCode(caller ContractRef, addr common.Address, input []byte, gas uint64, value *big.Int) (ret []byte, leftOverGas uint64, err error) {
	if kvm.vmConfig.NoRecursion && kvm.depth > 0 {
		return nil, gas, nil
	}

	// Fail if we're trying to execute above the call depth limit
	if kvm.depth > int(configs.CallCreateDepth) {
		return nil, gas, ErrDepth
	}
	// Fail if we're trying to transfer more than the available balance
	// Note although it's noop to transfer X ether to caller itself. But
	// if caller doesn't have enough balance, it would be an error to allow
	// over-charging itself. So the check here is necessary.
	if !kvm.CanTransfer(kvm.StateDB, caller.Address(), value) {
		return nil, gas, ErrInsufficientBalance
	}

	var snapshot = kvm.StateDB.Snapshot()

	// Invoke tracer hooks that signal entering/exiting a call frame
	if kvm.vmConfig.Debug {
		kvm.vmConfig.Tracer.CaptureEnter(CALLCODE, caller.Address(), addr, input, gas, value)
		defer func(startGas uint64) {
			kvm.vmConfig.Tracer.CaptureExit(ret, startGas-gas, err)
		}(gas)
	}

	// It is allowed to call precompiles, even via DELEGATECALL
	if p, isPrecompile := kvm.precompile(addr); isPrecompile {
		ret, gas, err = RunPrecompiledContract(p, input, gas)
	} else {
		addrCopy := addr
		// Initialise a new contract and set the code that is to be used by the KVM.
		// The contract is a scoped environment for this execution context only.
		contract := NewContract(caller, AccountRef(caller.Address()), value, gas)
		contract.SetCallCode(&addrCopy, kvm.StateDB.GetCodeHash(addrCopy), kvm.StateDB.GetCode(addrCopy))
		ret, err = run(kvm, contract, input, false)
		gas = contract.Gas
	}
	if err != nil {
		kvm.StateDB.RevertToSnapshot(snapshot)
		if err != ErrExecutionReverted {
			gas = 0
		}
	}
	return ret, gas, err
}

// DelegateCall executes the contract associated with the addr with the given input
// as parameters. It reverses the state in case of an execution error.
//
// DelegateCall differs from CallCode in the sense that it executes the given address'
// code with the caller as context and the caller is set to the caller of the caller.
func (kvm *KVM) DelegateCall(caller ContractRef, addr common.Address, input []byte, gas uint64) (ret []byte, leftOverGas uint64, err error) {
	if kvm.vmConfig.NoRecursion && kvm.depth > 0 {
		return nil, gas, nil
	}
	// Fail if we're trying to execute above the call depth limit
	if kvm.depth > int(configs.CallCreateDepth) {
		return nil, gas, ErrDepth
	}

	var snapshot = kvm.StateDB.Snapshot()

	// Invoke tracer hooks that signal entering/exiting a call frame
	if kvm.vmConfig.Debug {
		kvm.vmConfig.Tracer.CaptureEnter(DELEGATECALL, caller.Address(), addr, input, gas, nil)
		defer func(startGas uint64) {
			kvm.vmConfig.Tracer.CaptureExit(ret, startGas-gas, err)
		}(gas)
	}

	// It is allowed to call precompiles, even via DELEGATECALL
	if p, isPrecompile := kvm.precompile(addr); isPrecompile {
		ret, gas, err = RunPrecompiledContract(p, input, gas)
	} else {
		addrCopy := addr
		// Initialise a new contract and make initialise the delegate values
		contract := NewContract(caller, AccountRef(caller.Address()), nil, gas).AsDelegate()
		contract.SetCallCode(&addrCopy, kvm.StateDB.GetCodeHash(addrCopy), kvm.StateDB.GetCode(addrCopy))
		ret, err = run(kvm, contract, input, false)
		gas = contract.Gas
	}
	if err != nil {
		kvm.StateDB.RevertToSnapshot(snapshot)
		if err != ErrExecutionReverted {
			gas = 0
		}
	}
	return ret, gas, err
}

// StaticCall executes the contract associated with the addr with the given input
// as parameters while disallowing any modifications to the state during the call.
// Opcodes that attempt to perform such modifications will result in exceptions
// instead of performing the modifications.
func (kvm *KVM) StaticCall(caller ContractRef, addr common.Address, input []byte, gas uint64) (ret []byte, leftOverGas uint64, err error) {
	if kvm.vmConfig.NoRecursion && kvm.depth > 0 {
		return nil, gas, nil
	}
	// Fail if we're trying to execute above the call depth limit
	if kvm.depth > int(configs.CallCreateDepth) {
		return nil, gas, ErrDepth
	}
	// We take a snapshot here. This is a bit counter-intuitive, and could probably be skipped.
	// However, even a staticcall is considered a 'touch'. On mainnet, static calls were introduced
	// after all empty accounts were deleted, so this is not required. However, if we omit this,
	// then certain tests start failing; stRevertTest/RevertPrecompiledTouchExactOOG.json.
	// We could change this, but for now it's left for legacy reasons
	var snapshot = kvm.StateDB.Snapshot()

	// We do an AddBalance of zero here, just in order to trigger a touch.
	// This doesn't matter on Mainnet, where all empties are gone at the time of Byzantium,
	// but is the correct thing to do and matters on other networks, in tests, and potential
	// future scenarios
	kvm.StateDB.AddBalance(addr, big0)

	// Invoke tracer hooks that signal entering/exiting a call frame
	if kvm.vmConfig.Debug {
		kvm.vmConfig.Tracer.CaptureEnter(STATICCALL, caller.Address(), addr, input, gas, nil)
		defer func(startGas uint64) {
			kvm.vmConfig.Tracer.CaptureExit(ret, startGas-gas, err)
		}(gas)
	}

	if p, isPrecompile := kvm.precompile(addr); isPrecompile {
		ret, gas, err = RunPrecompiledContract(p, input, gas)
	} else {
		// At this point, we use a copy of address. If we don't, the go compiler will
		// leak the 'contract' to the outer scope, and make allocation for 'contract'
		// even if the actual execution ends on RunPrecompiled above.
		addrCopy := addr
		// Initialise a new contract and set the code that is to be used by the KVM.
		// The contract is a scoped environment for this execution context only.
		contract := NewContract(caller, AccountRef(addrCopy), new(big.Int), gas)
		contract.SetCallCode(&addrCopy, kvm.StateDB.GetCodeHash(addrCopy), kvm.StateDB.GetCode(addrCopy))
		// When an error was returned by the KVM or when setting the creation code
		// above we revert to the snapshot and consume any gas remaining. Additionally
		// when we're in Homestead this also counts for code storage gas errors.
		ret, err = run(kvm, contract, input, true)
		gas = contract.Gas
	}
	if err != nil {
		kvm.StateDB.RevertToSnapshot(snapshot)
		if err != ErrExecutionReverted {
			gas = 0
		}
	}
	return ret, gas, err
}

type codeAndHash struct {
	code []byte
	hash common.Hash
}

func (c *codeAndHash) Hash() common.Hash {
	if c.hash == (common.Hash{}) {
		c.hash = crypto.Keccak256Hash(c.code)
	}
	return c.hash
}

// Create creates a new contract using code as deployment code.
func (kvm *KVM) create(caller ContractRef, codeAndHash *codeAndHash, gas uint64, value *big.Int, address common.Address, typ OpCode) ([]byte, common.Address, uint64, error) {
	// Depth check execution. Fail if we're trying to execute above the
	// limit.
	if kvm.depth > int(configs.CallCreateDepth) {
		return nil, common.Address{}, gas, ErrDepth
	}
	if !kvm.CanTransfer(kvm.StateDB, caller.Address(), value) {
		return nil, common.Address{}, gas, ErrInsufficientBalance
	}

	nonce := kvm.StateDB.GetNonce(caller.Address())
	kvm.StateDB.SetNonce(caller.Address(), nonce+1)

	// Ensure there's no existing contract already at the designated address
	contractHash := kvm.StateDB.GetCodeHash(address)
	if kvm.StateDB.GetNonce(address) != 0 || (contractHash != (common.Hash{}) && contractHash != emptyCodeHash) {
		return nil, common.Address{}, 0, ErrContractAddressCollision
	}
	// Create a new account on the state
	snapshot := kvm.StateDB.Snapshot()
	kvm.StateDB.CreateAccount(address)
	kvm.StateDB.SetNonce(address, 1)

	kvm.Transfer(kvm.StateDB, caller.Address(), address, value)

	// initialise a new contract and set the code that is to be used by the
	// KVM. The contract is a scoped environment for this execution context
	// only.
	contract := NewContract(caller, AccountRef(address), value, gas)
	contract.SetCodeOptionalHash(&address, codeAndHash)

	if kvm.vmConfig.NoRecursion && kvm.depth > 0 {
		return nil, address, gas, nil
	}

	if kvm.vmConfig.Debug {
		if kvm.depth == 0 {
			kvm.vmConfig.Tracer.CaptureStart(kvm, caller.Address(), address, true, codeAndHash.code, gas, value)
		} else {
			kvm.vmConfig.Tracer.CaptureEnter(typ, caller.Address(), address, codeAndHash.code, gas, value)
		}
	}

	start := time.Now()

	ret, err := run(kvm, contract, nil, false)

	// check whether the max code size has been exceeded
	maxCodeSizeExceeded := len(ret) > configs.MaxCodeSize
	// if the contract creation ran successfully and no errors were returned
	// calculate the gas required to store the code. If the code could not
	// be stored due to not enough gas set an error and let it be handled
	// by the error checking condition below.
	if err == nil && !maxCodeSizeExceeded {
		createDataGas := uint64(len(ret)) * configs.CreateDataGas
		if contract.UseGas(createDataGas) {
			kvm.StateDB.SetCode(address, ret)
		} else {
			err = ErrCodeStoreOutOfGas
		}
	}

	// When an error was returned by the KVM or when setting the creation code
	// above we revert to the snapshot and consume any gas remaining.
	if maxCodeSizeExceeded || err != nil {
		kvm.StateDB.RevertToSnapshot(snapshot)
		if err != ErrExecutionReverted {
			contract.UseGas(contract.Gas)
		}
	}
	// Assign err if contract code size exceeds the max while the err is still empty.
	if maxCodeSizeExceeded && err == nil {
		err = ErrMaxCodeSizeExceeded
	}

	if kvm.vmConfig.Debug {
		if kvm.depth == 0 {
			kvm.vmConfig.Tracer.CaptureEnd(ret, gas-contract.Gas, time.Since(start), err)
		} else {
			kvm.vmConfig.Tracer.CaptureExit(ret, gas-contract.Gas, err)
		}
	}
	return ret, address, contract.Gas, err
}

// Create creates a new contract using code as deployment code.
func (kvm *KVM) Create(caller ContractRef, code []byte, gas uint64, value *big.Int) (ret []byte, contractAddr common.Address, leftOverGas uint64, err error) {
	contractAddr = crypto.CreateAddress(caller.Address(), kvm.StateDB.GetNonce(caller.Address()))
	return kvm.create(caller, &codeAndHash{code: code}, gas, value, contractAddr, CREATE)
}

// Create2 creates a new contract using code as deployment code.
//
// The different between Create2 with Create is Create2 uses sha3(0xff ++ msg.sender ++ salt ++ sha3(init_code))[12:]
// instead of the usual sender-and-nonce-hash as the address where the contract is initialized at.
func (kvm *KVM) Create2(caller ContractRef, code []byte, gas uint64, endowment *big.Int, salt *uint256.Int) (ret []byte, contractAddr common.Address, leftOverGas uint64, err error) {
	codeAndHash := &codeAndHash{code: code}
	contractAddr = crypto.CreateAddress2(caller.Address(), common.Hash(salt.Bytes32()), codeAndHash.Hash().Bytes())
	return kvm.create(caller, codeAndHash, gas, endowment, contractAddr, CREATE2)
}

// CreateGenesisContractAddress creates a new contract using Genesis Deployer address.
func (kvm *KVM) CreateGenesisContractAddress(caller ContractRef, code []byte, gas uint64, value *big.Int, genesisContractAddr common.Address) (err error) {
	_, _, _, vmerr := kvm.create(caller, &codeAndHash{code: code}, gas, value, genesisContractAddr, CREATE)
	if vmerr != nil {
		return vmerr
	}
	return nil
}

// ChainConfig returns the environment's chain configuration
func (kvm *KVM) ChainConfig() *configs.ChainConfig { return kvm.chainConfig }

//================================================================================================
// Interfaces
//=================================================================================================

// StateDB is an KVM database for full state querying.
type StateDB interface {
	CreateAccount(common.Address)

	AddBalance(common.Address, *big.Int)
	SubBalance(common.Address, *big.Int)
	GetBalance(common.Address) *big.Int

	GetCodeHash(common.Address) common.Hash
	GetCode(common.Address) []byte
	SetCode(common.Address, []byte)
	GetCodeSize(common.Address) int

	GetState(common.Address, common.Hash) common.Hash
	SetState(common.Address, common.Hash, common.Hash)

	GetNonce(common.Address) uint64
	SetNonce(common.Address, uint64)

	AddRefund(uint64)
	SubRefund(uint64)
	GetRefund() uint64

	Suicide(common.Address) bool
	HasSuicided(common.Address) bool

	RevertToSnapshot(int)
	Snapshot() int

	// Exist reports whether the given account exists in state.
	// Notably this should also return true for suicided accounts.
	Exist(common.Address) bool

	// Empty returns whether the given account is empty. Empty
	// is defined as (balance = nonce = code = 0).
	Empty(common.Address) bool

	AddLog(*types.Log)
	AddPreimage(common.Hash, []byte)
}<|MERGE_RESOLUTION|>--- conflicted
+++ resolved
@@ -124,14 +124,6 @@
 
 // NewKVM returns a new KVM. The returned KVM is not thread safe and should
 // only ever be used *once*.
-<<<<<<< HEAD
-func NewKVM(ctx Context, statedb StateDB, chainConfig *configs.ChainConfig, vmConfig Config) *KVM {
-	kvm := &KVM{
-		Context:     ctx,
-		StateDB:     statedb,
-		vmConfig:    vmConfig,
-		chainConfig: chainConfig,
-=======
 func NewKVM(ctx BlockContext, txCtx TxContext, statedb StateDB, chainConfig *configs.ChainConfig, vmConfig Config) *KVM {
 	kvm := &KVM{
 		BlockContext: ctx,
@@ -139,7 +131,6 @@
 		StateDB:      statedb,
 		vmConfig:     vmConfig,
 		chainConfig:  chainConfig,
->>>>>>> 556d70b6
 	}
 	kvm.interpreter = NewInterpreter(kvm, vmConfig)
 

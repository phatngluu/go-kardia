--- conflicted
+++ resolved
@@ -119,16 +119,8 @@
 	lightNode := flag.Bool("light", false, "connect to Eth as light node")
 	lightServ := flag.Int("lightserv", 0, "max percentage of time serving light client reqs")
 	cacheSize := flag.Int("cacheSize", 1024, "cache memory size for Eth node")
-<<<<<<< HEAD
-=======
 	bootnodes := flag.String("bootnodes", "", "Comma separated enode URLs for P2P discovery bootstrap")
 	peer := flag.String("peer", "", "Comma separated enode URLs for P2P static peer")
-	dev := flag.Bool("dev", false, "deploy node with dev environment")
-	numValid := flag.Int("numValid", 0,
-		"number of total validators in dev environment. Note that this flag only has effect when --dev flag is set.")
-	proposal := flag.Int("proposal", 1, "specify which node is the proposer. The index starts from 1, and every node needs to use the same proposer index. Note that this flag only has effect when --dev flag is set")
->>>>>>> d53894b8
-	votingStrategy := flag.String("votingStrategy", "", "specify the voting script or strategy to simulate voting. Note that this flag only has effect when --dev flag is set")
 	clearDataDir := flag.Bool("clearDataDir", false, "remove contents in data dir")
 	acceptTxs := flag.Int("acceptTxs", 1, "accept process tx or not, 1 is yes and 0 is no")
 	// TODO(thientn): remove dualChain & dualChainValidator flags when finish development
@@ -140,6 +132,7 @@
 	numValid := flag.Int("numValid", 0,
 		"number of total validators in dev environment. Note that this flag only has effect when --dev flag is set.")
 	proposal := flag.Int("proposal", 1, "specify which node is the proposer. The index starts from 1, and every node needs to use the same proposer index. Note that this flag only has effect when --dev flag is set")
+	votingStrategy := flag.String("votingStrategy", "", "specify the voting script or strategy to simulate voting. Note that this flag only has effect when --dev flag is set")
 	mockDualEvent := flag.Bool("mockDualEvent", false, "generate fake dual events to trigger dual consensus. Note that this flag only has effect when --dev flag is set.")
 
 	flag.Parse()

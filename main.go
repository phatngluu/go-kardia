package main

import (
	"flag"
	"fmt"
	"math/big"
	"runtime"
	"strconv"
	"time"

	"encoding/hex"
	elog "github.com/ethereum/go-ethereum/log"
	"github.com/kardiachain/go-kardia/abi"
	"github.com/kardiachain/go-kardia/blockchain"
	"github.com/kardiachain/go-kardia/dual"
	"github.com/kardiachain/go-kardia/kai"
	development "github.com/kardiachain/go-kardia/kai/dev"
	"github.com/kardiachain/go-kardia/lib/common"
	"github.com/kardiachain/go-kardia/lib/crypto"
	"github.com/kardiachain/go-kardia/lib/log"
	"github.com/kardiachain/go-kardia/lib/sysutils"
	"github.com/kardiachain/go-kardia/node"
	"github.com/kardiachain/go-kardia/tool"
	"github.com/kardiachain/go-kardia/types"
	"os"
	"path/filepath"
	"strings"
)

func runtimeSystemSettings() error {
	runtime.GOMAXPROCS(runtime.NumCPU())
	limit, err := sysutils.FDCurrent()
	if err != nil {
		return err
	}
	if limit < 2048 {
		if err := sysutils.FDRaise(2048); err != nil {
			return err
		}
	}
	return nil
}

func RemoveDirContents(dir string) error {
	log.Info("Remove directory", "dir", dir)
	_, err := os.Stat(dir)
	if err != nil {
		if os.IsNotExist(err) {
			log.Info("Directory does not exist", "dir", dir)
			return nil
		} else {
			return err
		}
	}
	d, err := os.Open(dir)
	if err != nil {
		return err
	}
	defer d.Close()
	names, err := d.Readdirnames(-1)
	if err != nil {
		return err
	}
	for _, name := range names {
		err = os.RemoveAll(filepath.Join(dir, name))
		if err != nil {
			return err
		}
	}

	return nil
}

func GetNodeIndex(nodeName string) (int, error) {
	return strconv.Atoi((nodeName)[len(nodeName)-1:])
}

func main() {
	// args
	logLevel := flag.String("loglevel", "info", "minimum log verbosity to display")
	ethLogLevel := flag.String("ethloglevel", "warn", "minimum Eth log verbosity to display")
	listenAddr := flag.String("addr", ":30301", "listen address")
	name := flag.String("name", "", "Name of node")
	rpcEnabled := flag.Bool("rpc", false, "whether to open HTTP RPC endpoints")
	rpcAddr := flag.String("rpcaddr", "", "HTTP-RPC server listening interface")
	rpcPort := flag.Int("rpcport", node.DefaultHTTPPort, "HTTP-RPC server listening port")
	addTxn := flag.Bool("txn", false, "whether to add a transfer txn")
	addSmcCall := flag.Bool("smc", false, "where to add smart contract call")
	genNewTxs := flag.Bool("genNewTxs", false, "whether to run routine that regularly add new transactions.")
	newTxDelay := flag.Int("newTxDelay", 10, "how often new txs are added.")
	ethDual := flag.Bool("dual", false, "whether to run in dual mode")
	ethStat := flag.Bool("ethstat", false, "report eth stats to network")
	ethStatName := flag.String("ethstatname", "", "name to use when reporting eth stats")
	lightNode := flag.Bool("light", false, "connect to Eth as light node")
	lightServ := flag.Int("lightserv", 0, "max percentage of time serving light client reqs")
	cacheSize := flag.Int("cacheSize", 1024, "cache memory size for Eth node")
	dev := flag.Bool("dev", false, "deploy node with dev environment")
	numValid := flag.Int("numValid", 0,
		"number of total validators in dev environment. Note that this flag only has effect when --dev flag is set.")
	proposal := flag.Int("proposal", 1, "specify which node is the proposer. The index starts from 1, and every node needs to use the same proposer index. Note that this flag only has effect when --dev flag is set")
	votingStrategy := flag.String("votingStrategy", "", "specify the voting script or strategy to simulate voting. Note that this flag only has effect when --dev flag is set")
	clearDataDir := flag.Bool("clearDataDir", false, "remove contents in data dir")
	acceptTxs := flag.Int("acceptTxs", 1, "accept process tx or not, 1 is yes and 0 is no")

	flag.Parse()

	// Setups log to Stdout.
	level, err := log.LvlFromString(*logLevel)
	if err != nil {
		fmt.Printf("invalid log level argument, default to INFO: %v \n", err)
		level = log.LvlInfo
	}
	log.Root().SetHandler(log.LvlFilterHandler(level, log.StreamHandler(os.Stdout, log.TerminalFormat(true))))

	logger := log.New()

	elevel, err := elog.LvlFromString(*ethLogLevel)
	if err != nil {
		fmt.Printf("invalid log level argument, default to INFO: %v \n", err)
		elevel = elog.LvlInfo
	}
	elog.Root().SetHandler(elog.LvlFilterHandler(elevel, elog.StdoutHandler))

	// System settings
	if err := runtimeSystemSettings(); err != nil {
		logger.Error("Fail to update system settings", "err", err)
		return
	}

	var nodeIndex int
	if len(*name) == 0 {
		logger.Error("Invalid node name", "name", *name)
	} else {
		index, err := GetNodeIndex(*name)
		if err != nil {
			logger.Error("Node name must be formmated as \"\\c*\\d{1,2}\"", "name", *name)
		}
		nodeIndex = index - 1
	}

	// Setups config.
	config := &node.DefaultConfig
	config.P2P.ListenAddr = *listenAddr
	config.Name = *name
	config.AcceptTxs = uint32(*acceptTxs)
	var devEnv *development.DevEnvironmentConfig

	if *rpcEnabled {
		if config.HTTPHost = *rpcAddr; config.HTTPHost == "" {
			config.HTTPHost = node.DefaultHTTPHost
		}
		config.HTTPPort = *rpcPort
	}

	if *dev {
		devEnv = development.CreateDevEnvironmentConfig()
		if nodeIndex < 0 && nodeIndex >= devEnv.GetNodeSize() {
			logger.Error(fmt.Sprintf("Node index %v must be within %v and %v", nodeIndex+1, 1, devEnv.GetNodeSize()))

		}
		// Substract 1 from the index because we specify node starting from 1 onward.
		devEnv.SetProposerIndex(*proposal - 1)
		config.DevNodeConfig = devEnv.GetDevNodeConfig(nodeIndex)
		// Simulate the voting strategy
		devEnv.SetVotingStrategy(*votingStrategy)
		config.DevEnvConfig = devEnv
		config.NumValidators = *numValid

		// Setup config for kardia service
		config.ChainData = development.ChainData
		config.DbHandles = development.DbHandles
		config.DbCache = development.DbCache

		// Create genesis block with dev.genesisAccounts
		config.Genesis = blockchain.DefaulTestnetFullGenesisBlock(development.GenesisAccounts, development.GenesisContracts)
	}

	nodeDir := filepath.Join(config.DataDir, config.Name)
	config.TxPool = *blockchain.GetDefaultTxPoolConfig(nodeDir)

	if *clearDataDir {
		// Clear all contents within data dir
		err := RemoveDirContents(nodeDir)
		if err != nil {
			logger.Error("Cannot remove contents in directory", "dir", nodeDir, "err", err)
			return
		}
	}

	n, err := node.NewNode(config)

	if err != nil {
		logger.Error("Cannot create node", "err", err)
		return
	}

	n.RegisterService(kai.NewKardiaService)
	if err := n.Start(); err != nil {
		logger.Error("Cannot start node", "err", err)
		return
	}

	var kService *kai.Kardia
	if err := n.Service(&kService); err != nil {
		logger.Error("Cannot get Kardia Service", "err", err)
		return
	}

	logger.Info("Genesis block", "genesis", *kService.BlockChain().Genesis())

	if *addTxn {
		logger.Info("Adding local txn to send 10 coin from addr0 to addr1")
		//sender is account[0] in dev genesis
		senderByteK, _ := hex.DecodeString("8843ebcb1021b00ae9a644db6617f9c6d870e5fd53624cefe374c1d2d710fd06")
		senderKey := crypto.ToECDSAUnsafe(senderByteK)

		// account[1] in dev genesis
		receiverAddr := common.HexToAddress("0x7cefC13B6E2aedEeDFB7Cb6c32457240746BAEe5")

		simpleTx := types.NewTransaction(
			0,
			receiverAddr,
			big.NewInt(10),
			10,
			big.NewInt(10),
			nil,
		)
		txPool := kService.TxPool()
		signedTx, _ := types.SignTx(simpleTx, senderKey)

		err := txPool.AddLocal(signedTx)
		if err != nil {
			logger.Error("Txn add error", "err", err)
		}
	}

	if *addSmcCall {
		txPool := kService.TxPool()
		statedb, err := kService.BlockChain().State()
		if err != nil {
			logger.Error("Cannot get state", "state", err)
		}
		// Get first contract in genesis contracts
		/*counterSmcAddress := devEnv.GetContractAddressAt(1)
		smcAbi := devEnv.GetContractAbiByAddress(counterSmcAddress.String())
		statedb, err := kService.BlockChain().State()
		// Caller is account[1] in genesis
		callerByteK, _ := hex.DecodeString("77cfc693f7861a6e1ea817c593c04fbc9b63d4d3146c5753c008cfc67cffca79")
		callerKey := crypto.ToECDSAUnsafe(callerByteK)

		counterAbi, err := abi.JSON(strings.NewReader(smcAbi))
		if err != nil {
			logger.Error("Can not read abi", err)
		}
		input, err := counterAbi.Pack("set", uint8(5))
		if err != nil {
			logger.Error("Cannot pack method call", err)
		}
		simpleContractCall := tool.GenerateSmcCall(callerKey, counterSmcAddress, input, statedb)
		signedSmcCall, _ := types.SignTx(simpleContractCall, callerKey)

		err = txPool.AddLocal(signedSmcCall)
		if err!= nil {
			logger.Error("Error adding contract call", "err", err)
		} else {
			logger.Info("Adding counter contract call successfully")
		}
		*/
		// Get voting contract address, this smc is created in genesis block
		votingSmcAddress := development.GetContractAddressAt(0)
		votingAbiStr := development.GetContractAbiByAddress(votingSmcAddress.String())
		votingAbi, err := abi.JSON(strings.NewReader(votingAbiStr))
		if err != nil {
			logger.Error("Can not read abi", err)
		}
		// Caller2 is account[2] in genesis
		caller2ByteK, _ := hex.DecodeString("98de1df1e242afb02bd5dc01fbcacddcc9a4d41df95a66f629139560ca6e4dbb")
		caller2Key := crypto.ToECDSAUnsafe(caller2ByteK)
		voteInput, err := votingAbi.Pack("vote", uint8(1))
		if err != nil {
			logger.Error("Can not read abi", err)
		}

		votingContractCall := tool.GenerateSmcCall(caller2Key, votingSmcAddress, voteInput, statedb)
		signedSmcCall2, _ := types.SignTx(votingContractCall, caller2Key)
		err = txPool.AddLocal(signedSmcCall2)
		if err != nil {
			logger.Error("Error adding contract call", "err", err)
		} else {
			logger.Info("Adding voting contract call successfully")
		}
	}

	if *genNewTxs {
		go runTxCreationLoop(kService.TxPool(), *newTxDelay)
	}

	// Connect with other peers.
	if *dev {
		for i := 0; i < nodeIndex; i++ {
			peerURL := devEnv.GetDevNodeConfig(i).NodeID
			logger.Info("Adding static peer", "peerURL", peerURL)
			success, err := n.AddPeer(peerURL)
			if !success {
				logger.Error("Fail to add peer", "err", err, "peerUrl", peerURL)
			}
		}
	}

	// go displayPeers(n)

	var dualP *dual.DualProcessor

	// TODO: This should trigger for either Eth dual or Neo dual flag, so  *ethDual || *neoDual
	if *ethDual {
		exchangeContractAddress := devEnv.GetContractAddressAt(2)
		exchangeContractAbi := devEnv.GetContractAbiByAddress(exchangeContractAddress.String())
		dualP, err = dual.NewDualProcessor(kService.BlockChain(), &exchangeContractAddress, exchangeContractAbi)
		if err != nil {
			log.Error("Fail to initialize DualProcessor", "error", err)
		} else {
			dualP.Start()
		}
	}

	// Run Eth-Kardia dual node
	if *ethDual {
		config := &dual.DefaultEthKardiaConfig
		config.LightNode = *lightNode
		config.LightServ = *lightServ
		config.ReportStats = *ethStat
		if *ethStatName != "" {
			config.StatName = *ethStatName
		}
		config.CacheSize = *cacheSize

		ethNode, err := dual.NewEthKardia(config)
		if err != nil {
			logger.Error("Fail to create Eth sub node", "err", err)
			return
		}
		if err := ethNode.Start(); err != nil {
			logger.Error("Fail to start Eth sub node", "err", err)
			return
		}
		go displayEthPeers(ethNode)

		client, err := ethNode.Client()
		if err != nil {
			logger.Error("Fail to create EthKardia client", "err", err)
			return
		}

		// Register to dual processor
		dualP.RegisterEthDualNode(ethNode)

		go displaySyncStatus(client)
<<<<<<< HEAD
		logger.Info("Start polling smc")
		go callAmountToSend(kService.BlockChain())
		go updateAmountToSend(kService.BlockChain(), kService.TxPool())
=======
>>>>>>> d2b0a070
	}

	go displayKardiaPeers(n)
	waitForever()
}

<<<<<<< HEAD
func callAmountToSend(b *blockchain.BlockChain) {
	for {
		log.Info("Polling smc")
		statedb, err := b.State()

		if err != nil {
			log.Error("Error getting state. Cannot make contract call")
		} else {
			log.Info("Preparing to tracking master smc")
		}
		senderAddr := common.HexToAddress("0x7cefC13B6E2aedEeDFB7Cb6c32457240746BAEe5")
		ethToSend := dual.CallKardiaMasterGetEthToSend(senderAddr, b, statedb)
		log.Info("eth to send", "master smc", ethToSend)
		neoToSend := dual.CallKardiaMasterGetNeoToSend(senderAddr, b, statedb)
		log.Info("neo to send", "master smc", neoToSend)
		time.Sleep(10 * time.Second)
	}
}

func updateAmountToSend(b *blockchain.BlockChain, txPool *blockchain.TxPool) {
	for {
		log.Info("Polling smc")
		statedb, err := b.State()

		if err != nil {
			log.Error("Error getting state. Cannot make contract call")
		} else {
			log.Info("Preparing to tracking master smc")
		}

		caller2ByteK, _ := hex.DecodeString("98de1df1e242afb02bd5dc01fbcacddcc9a4d41df95a66f629139560ca6e4dbb")
		caller2Key := crypto.ToECDSAUnsafe(caller2ByteK)
		rand := common.NewRand()
		quantity := rand.Intn(100)
		tx1 := dual.CallKardiaMasterMatchAmount(caller2Key, statedb, quantity, 1 )
		// txPool.AddLocal(tx1)
		log.Info("Match eth", "quantity successfully", quantity,  "txhash:", tx1.Hash())
		quantity = rand.Intn(100)
		caller3ByteK, _ := hex.DecodeString("32f5c0aef7f9172044a472478421c63fd8492640ff2d0eaab9562389db3a8efe")
		caller3Key := crypto.ToECDSAUnsafe(caller3ByteK)
		tx2 := dual.CallKardiaMasterMatchAmount(caller3Key, statedb, quantity, 2 )
		txs := make(types.Transactions, 2)
		txs[0] = tx1
		txs[1] = tx2
		// txPool.AddLocal(tx2)
		txPool.AddLocals(txs)
		log.Info("Match neo", "quantity successfully", quantity, "txhash:", tx2.Hash())
		time.Sleep(20 * time.Second)
	}
}

=======
>>>>>>> d2b0a070
func displayEthPeers(n *dual.EthKardia) {
	for {
		log.Info("Ethereum peers: ", "count", n.EthNode().Server().PeerCount())
		time.Sleep(20 * time.Second)
	}
}

func displayKardiaPeers(n *node.Node) {
	for {
		log.Info("Kardia peers: ", "count", n.Server().PeerCount())
		time.Sleep(20 * time.Second)
	}

}

func displaySyncStatus(client *dual.KardiaEthClient) {
	for {
		status, err := client.NodeSyncStatus()
		if err != nil {
			log.Error("Fail to check sync status of EthKarida", "err", err)
		} else {
			log.Info("Sync status", "sync", status)
		}
		time.Sleep(20 * time.Second)
	}
}

func runTxCreationLoop(txPool *blockchain.TxPool, delay int) {
	for {
		txs := tool.GenerateRandomTx(1)
		log.Info("Adding new transactions", "txs", txs)
		errs := txPool.AddLocals(txs)
		for _, err := range errs {
			if err != nil {
				log.Error("Fail to add transaction list", "err", err, "txs", txs)
			}
		}
		time.Sleep(time.Duration(delay) * time.Second)
	}
}

func waitForever() {
	select {}
}<|MERGE_RESOLUTION|>--- conflicted
+++ resolved
@@ -313,8 +313,8 @@
 
 	// TODO: This should trigger for either Eth dual or Neo dual flag, so  *ethDual || *neoDual
 	if *ethDual {
-		exchangeContractAddress := devEnv.GetContractAddressAt(2)
-		exchangeContractAbi := devEnv.GetContractAbiByAddress(exchangeContractAddress.String())
+		exchangeContractAddress := development.GetContractAddressAt(2)
+		exchangeContractAbi := development.GetContractAbiByAddress(exchangeContractAddress.String())
 		dualP, err = dual.NewDualProcessor(kService.BlockChain(), &exchangeContractAddress, exchangeContractAbi)
 		if err != nil {
 			log.Error("Fail to initialize DualProcessor", "error", err)
@@ -355,19 +355,15 @@
 		dualP.RegisterEthDualNode(ethNode)
 
 		go displaySyncStatus(client)
-<<<<<<< HEAD
-		logger.Info("Start polling smc")
 		go callAmountToSend(kService.BlockChain())
 		go updateAmountToSend(kService.BlockChain(), kService.TxPool())
-=======
->>>>>>> d2b0a070
+
 	}
 
 	go displayKardiaPeers(n)
 	waitForever()
 }
 
-<<<<<<< HEAD
 func callAmountToSend(b *blockchain.BlockChain) {
 	for {
 		log.Info("Polling smc")
@@ -419,8 +415,6 @@
 	}
 }
 
-=======
->>>>>>> d2b0a070
 func displayEthPeers(n *dual.EthKardia) {
 	for {
 		log.Info("Ethereum peers: ", "count", n.EthNode().Server().PeerCount())
